[package]
name = "isbn"
version = "0.2.0"
authors = ["Jihyeok Seo <limeburst@ridi.com>"]
description = "A library for handling ISBNs."
license = "MIT"
repository = "https://github.com/ridi/isbn-rs"
<<<<<<< HEAD
edition = "2018"

[dependencies]
arrayvec = { version = "0.4", default-features = false }
=======
edition = "2018"
>>>>>>> 8e1e3689
<|MERGE_RESOLUTION|>--- conflicted
+++ resolved
@@ -5,11 +5,7 @@
 description = "A library for handling ISBNs."
 license = "MIT"
 repository = "https://github.com/ridi/isbn-rs"
-<<<<<<< HEAD
 edition = "2018"
 
 [dependencies]
-arrayvec = { version = "0.4", default-features = false }
-=======
-edition = "2018"
->>>>>>> 8e1e3689
+arrayvec = { version = "0.4", default-features = false }
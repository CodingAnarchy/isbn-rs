--- conflicted
+++ resolved
@@ -24,11 +24,7 @@
 use core::num::ParseIntError;
 use core::str::FromStr;
 
-<<<<<<< HEAD
 use arrayvec::{ArrayString, ArrayVec};
-=======
-use arrayvec::ArrayVec;
->>>>>>> 68a9696f
 
 pub type IsbnResult<T> = Result<T, IsbnError>;
 
